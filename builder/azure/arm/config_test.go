package arm

import (
	"fmt"
	"io/ioutil"
	"os"
	"testing"
	"time"

	"github.com/Azure/azure-sdk-for-go/services/compute/mgmt/2021-11-01/compute"
	"github.com/google/go-cmp/cmp"
	"github.com/hashicorp/packer-plugin-azure/builder/azure/common/constants"
	sdkconfig "github.com/hashicorp/packer-plugin-sdk/template/config"
)

// List of configuration parameters that are required by the ARM builder.
var requiredConfigValues = []string{
	"capture_name_prefix",
	"capture_container_name",
	"image_offer",
	"image_publisher",
	"image_sku",
	"location",
	"os_type",
	"storage_account",
	"resource_group_name",
}

func TestConfigShouldProvideReasonableDefaultValues(t *testing.T) {
	var c Config
	_, err := c.Prepare(getArmBuilderConfiguration(), getPackerConfiguration())

	if err != nil {
		t.Error("Expected configuration creation to succeed, but it failed!\n")
		t.Fatalf(" errors: %s\n", err)
	}

	if c.UserName == "" {
		t.Error("Expected 'UserName' to be populated, but it was empty!")
	}

	if c.VMSize == "" {
		t.Error("Expected 'VMSize' to be populated, but it was empty!")
	}

	if c.ClientConfig.ObjectID != "" {
		t.Errorf("Expected 'ObjectID' to be nil, but it was '%s'!", c.ClientConfig.ObjectID)
	}

	if c.managedImageStorageAccountType == "" {
		t.Errorf("Expected 'managedImageStorageAccountType' to be populated, but it was empty!")
	}

	if c.diskCachingType == "" {
		t.Errorf("Expected 'diskCachingType' to be populated, but it was empty!")
	}
}

func TestConfigUserNameOverride(t *testing.T) {
	builderValues := getArmBuilderConfiguration()
	builderValues["ssh_username"] = "override_username"
	builderValues["communicator"] = "ssh"

	var c Config
	_, err := c.Prepare(builderValues, getPackerConfiguration())

	if err != nil {
		t.Fatalf("newConfig failed: %s", err)
	}

	// SSH comm
	if c.Password != c.tmpAdminPassword {
		t.Errorf("Expected 'Password' to be set to generated password, but found %q!", c.Password)
	}
	if c.Comm.SSHPassword != "" {
		t.Errorf("Expected 'c.Comm.SSHPassword' to be empty, but found %q!", c.Comm.SSHPassword)
	}
	if c.UserName != "override_username" {
		t.Errorf("Expected 'UserName' to be set to 'override_username', but found %q!", c.UserName)
	}
	if c.Comm.SSHUsername != "override_username" {
		t.Errorf("Expected 'c.Comm.SSHUsername' to be set to 'override_username', but found %q!", c.Comm.SSHUsername)
	}

	// Winrm comm
	c = Config{}
	builderValues = getArmBuilderConfiguration()
	builderValues["communicator"] = "winrm"
	builderValues["winrm_username"] = "override_winrm_username"
	_, err = c.Prepare(builderValues, getPackerConfiguration())
	if err != nil {
		t.Fatalf("newConfig failed: %s", err)
	}
	if c.Password != c.tmpAdminPassword {
		t.Errorf("Expected 'Password' to be set to generated password, but found %q!", c.Password)
	}
	if c.Comm.WinRMPassword != c.tmpAdminPassword {
		t.Errorf("Expected 'c.Comm.WinRMPassword' to be set to generated password, but found %q!", c.Comm.WinRMPassword)
	}
	if c.UserName != "override_winrm_username" {
		t.Errorf("Expected 'UserName' to be set to 'override_winrm_username', but found %q!", c.UserName)
	}
	if c.Comm.WinRMUser != "override_winrm_username" {
		t.Errorf("Expected 'c.Comm.WinRMUser' to be set to 'override_winrm_username', but found %q!", c.Comm.WinRMUser)
	}
}
func TestConfigShouldBeAbleToOverrideDefaultedValues(t *testing.T) {
	builderValues := getArmBuilderConfiguration()
	builderValues["ssh_password"] = "override_password"
	builderValues["ssh_username"] = "override_username"
	builderValues["vm_size"] = "override_vm_size"
	builderValues["communicator"] = "ssh"
	builderValues["managed_image_storage_account_type"] = "Premium_LRS"
	builderValues["disk_caching_type"] = "None"

	var c Config
	_, err := c.Prepare(builderValues, getPackerConfiguration())

	if err != nil {
		t.Fatalf("newConfig failed: %s", err)
	}

	if c.VMSize != "override_vm_size" {
		t.Errorf("Expected 'vm_size' to be set to 'override_vm_size', but found %q!", c.VMSize)
	}

	if c.managedImageStorageAccountType != compute.StorageAccountTypesPremiumLRS {
		t.Errorf("Expected 'managed_image_storage_account_type' to be set to 'Premium_LRS', but found %q!", c.managedImageStorageAccountType)
	}

	if c.diskCachingType != compute.CachingTypesNone {
		t.Errorf("Expected 'disk_caching_type' to be set to 'None', but found %q!", c.diskCachingType)
	}

	// SSH comm
	if c.Password != "override_password" {
		t.Errorf("Expected 'Password' to be set to 'override_password', but found %q!", c.Password)
	}
	if c.Comm.SSHPassword != "override_password" {
		t.Errorf("Expected 'c.Comm.SSHPassword' to be set to 'override_password', but found %q!", c.Comm.SSHPassword)
	}
	if c.UserName != "override_username" {
		t.Errorf("Expected 'UserName' to be set to 'override_username', but found %q!", c.UserName)
	}
	if c.Comm.SSHUsername != "override_username" {
		t.Errorf("Expected 'c.Comm.SSHUsername' to be set to 'override_username', but found %q!", c.Comm.SSHUsername)
	}

	// Winrm comm
	c = Config{}
	builderValues = getArmBuilderConfiguration()
	builderValues["communicator"] = "winrm"
	builderValues["winrm_password"] = "Override_winrm_password1"
	builderValues["winrm_username"] = "override_winrm_username"
	_, err = c.Prepare(builderValues, getPackerConfiguration())
	if err != nil {
		t.Fatalf("newConfig failed: %s", err)
	}
	if c.Password != "Override_winrm_password1" {
		t.Errorf("Expected 'Password' to be set to 'Override_winrm_password1', but found %q!", c.Password)
	}
	if c.Comm.WinRMPassword != "Override_winrm_password1" {
		t.Errorf("Expected 'c.Comm.WinRMPassword' to be set to 'Override_winrm_password1', but found %q!", c.Comm.WinRMPassword)
	}
	if c.UserName != "override_winrm_username" {
		t.Errorf("Expected 'UserName' to be set to 'override_winrm_username', but found %q!", c.UserName)
	}
	if c.Comm.WinRMUser != "override_winrm_username" {
		t.Errorf("Expected 'c.Comm.WinRMUser' to be set to 'override_winrm_username', but found %q!", c.Comm.WinRMUser)
	}
}

func TestConfigShouldDefaultVMSizeToStandardA1(t *testing.T) {
	var c Config
	_, err := c.Prepare(getArmBuilderConfiguration(), getPackerConfiguration())
	if err != nil {
		t.Fatal(err)
	}
	if c.VMSize != "Standard_A1" {
		t.Errorf("Expected 'VMSize' to default to 'Standard_A1', but got '%s'.", c.VMSize)
	}
}

func TestConfigShouldDefaultImageVersionToLatest(t *testing.T) {
	var c Config
	_, err := c.Prepare(getArmBuilderConfiguration(), getPackerConfiguration())
	if err != nil {
		t.Fatal(err)
	}
	if c.ImageVersion != "latest" {
		t.Errorf("Expected 'ImageVersion' to default to 'latest', but got '%s'.", c.ImageVersion)
	}
}

func TestConfigShouldNotDefaultImageVersionIfCustomImage(t *testing.T) {
	config := map[string]string{
		"capture_name_prefix":    "ignore",
		"capture_container_name": "ignore",
		"location":               "ignore",
		"image_url":              "ignore",
		"storage_account":        "ignore",
		"resource_group_name":    "ignore",
		"subscription_id":        "ignore",
		"os_type":                constants.Target_Linux,
		"communicator":           "none",
	}

	var c Config
	_, err := c.Prepare(config, getPackerConfiguration())
	if err != nil {
		t.Fatal(err)
	}
	if c.ImageVersion != "" {
		t.Errorf("Expected 'ImageVersion' to empty, but got '%s'.", c.ImageVersion)
	}
}

func TestConfigShouldNormalizeOSTypeCase(t *testing.T) {
	config := map[string]string{
		"capture_name_prefix":    "ignore",
		"capture_container_name": "ignore",
		"location":               "ignore",
		"image_url":              "ignore",
		"storage_account":        "ignore",
		"resource_group_name":    "ignore",
		"subscription_id":        "ignore",
		"communicator":           "none",
	}

	os_types := map[string][]string{
		constants.Target_Linux:   {"linux", "LiNuX"},
		constants.Target_Windows: {"windows", "WiNdOWs"},
	}

	for k, v := range os_types {
		for _, os_type := range v {
			config["os_type"] = os_type
			var c Config
			_, err := c.Prepare(config, getPackerConfiguration())
			if err != nil {
				t.Fatalf("Expected config to accept the value %q, but it did not", os_type)
			}

			if c.OSType != k {
				t.Fatalf("Expected config to normalize the value %q to %q, but it did not", os_type, constants.Target_Linux)
			}
		}
	}

	bad_os_types := []string{"", "does-not-exist"}
	for _, os_type := range bad_os_types {
		config["os_type"] = os_type
		var c Config
		_, err := c.Prepare(config, getPackerConfiguration())
		if err == nil {
			t.Fatalf("Expected config to not accept the value %q, but it did", os_type)
		}
	}
}

func TestConfigShouldRejectCustomImageAndMarketPlace(t *testing.T) {
	config := map[string]string{
		"capture_name_prefix":    "ignore",
		"capture_container_name": "ignore",
		"location":               "ignore",
		"image_url":              "ignore",
		"resource_group_name":    "ignore",
		"storage_account":        "ignore",
		"subscription_id":        "ignore",
		"os_type":                constants.Target_Linux,
		"communicator":           "none",
	}
	packerConfiguration := getPackerConfiguration()
	marketPlace := []string{"image_publisher", "image_offer", "image_sku"}

	for _, x := range marketPlace {
		config[x] = "ignore"
		var c Config
		_, err := c.Prepare(config, packerConfiguration)
		if err == nil {
			t.Errorf("Expected Config to reject image_url and %s, but it did not", x)
		}
	}
}

func TestConfigVirtualNetworkNameIsOptional(t *testing.T) {
	config := map[string]string{
		"capture_name_prefix":    "ignore",
		"capture_container_name": "ignore",
		"location":               "ignore",
		"image_url":              "ignore",
		"storage_account":        "ignore",
		"resource_group_name":    "ignore",
		"subscription_id":        "ignore",
		"os_type":                constants.Target_Linux,
		"communicator":           "none",
		"virtual_network_name":   "MyVirtualNetwork",
	}

	var c Config
	_, err := c.Prepare(config, getPackerConfiguration())
	if err != nil {
		t.Fatal(err)
	}
	if c.VirtualNetworkName != "MyVirtualNetwork" {
		t.Errorf("Expected Config to set virtual_network_name to MyVirtualNetwork, but got %q", c.VirtualNetworkName)
	}
	if c.VirtualNetworkResourceGroupName != "" {
		t.Errorf("Expected Config to leave virtual_network_resource_group_name to '', but got %q", c.VirtualNetworkResourceGroupName)
	}
	if c.VirtualNetworkSubnetName != "" {
		t.Errorf("Expected Config to leave virtual_network_subnet_name to '', but got %q", c.VirtualNetworkSubnetName)
	}
}

// The user can pass the value virtual_network_resource_group_name to avoid the lookup of
// a virtual network's resource group, or to help with disambiguation.  The value should
// only be set if virtual_network_name was set.
func TestConfigVirtualNetworkResourceGroupNameMustBeSetWithVirtualNetworkName(t *testing.T) {
	config := map[string]string{
		"capture_name_prefix":                 "ignore",
		"capture_container_name":              "ignore",
		"location":                            "ignore",
		"image_url":                           "ignore",
		"storage_account":                     "ignore",
		"resource_group_name":                 "ignore",
		"subscription_id":                     "ignore",
		"os_type":                             constants.Target_Linux,
		"communicator":                        "none",
		"virtual_network_resource_group_name": "MyVirtualNetworkRG",
	}

	var c Config
	_, err := c.Prepare(config, getPackerConfiguration())
	if err == nil {
		t.Error("Expected Config to reject virtual_network_resource_group_name, if virtual_network_name is not set.")
	}
}

// The user can pass the value virtual_network_subnet_name to avoid the lookup of
// a virtual network subnet's name, or to help with disambiguation.  The value should
// only be set if virtual_network_name was set.
func TestConfigVirtualNetworkSubnetNameMustBeSetWithVirtualNetworkName(t *testing.T) {
	config := map[string]string{
		"capture_name_prefix":         "ignore",
		"capture_container_name":      "ignore",
		"location":                    "ignore",
		"image_url":                   "ignore",
		"storage_account":             "ignore",
		"resource_group_name":         "ignore",
		"subscription_id":             "ignore",
		"os_type":                     constants.Target_Linux,
		"communicator":                "none",
		"virtual_network_subnet_name": "MyVirtualNetworkRG",
	}

	var c Config
	_, err := c.Prepare(config, getPackerConfiguration())
	if err == nil {
		t.Error("Expected Config to reject virtual_network_subnet_name, if virtual_network_name is not set.")
	}
}

func TestConfigAllowedInboundIpAddressesIsOptional(t *testing.T) {
	config := map[string]string{
		"capture_name_prefix":    "ignore",
		"capture_container_name": "ignore",
		"location":               "ignore",
		"image_url":              "ignore",
		"storage_account":        "ignore",
		"resource_group_name":    "ignore",
		"subscription_id":        "ignore",
		"os_type":                constants.Target_Linux,
		"communicator":           "none",
		"virtual_network_name":   "MyVirtualNetwork",
	}

	var c Config
	_, err := c.Prepare(config, getPackerConfiguration())
	if err != nil {
		t.Fatal(err)
	}
	if c.AllowedInboundIpAddresses != nil {
		t.Errorf("Expected Config to set allowed_inbound_ip_addresses to nil, but got %v", c.AllowedInboundIpAddresses)
	}
}

func TestConfigShouldAcceptCorrectInboundIpAddresses(t *testing.T) {
	ipValue0 := "127.0.0.1"
	ipValue1 := "127.0.0.2"
	cidrValue2 := "192.168.100.0/24"
	cidrValue3 := "10.10.1.16/32"
	config := map[string]interface{}{
		"capture_name_prefix":    "ignore",
		"capture_container_name": "ignore",
		"location":               "ignore",
		"image_url":              "ignore",
		"storage_account":        "ignore",
		"resource_group_name":    "ignore",
		"subscription_id":        "ignore",
		"os_type":                constants.Target_Linux,
		"communicator":           "none",
	}

	config["allowed_inbound_ip_addresses"] = ipValue0
	var c Config
	_, err := c.Prepare(config, getPackerConfiguration())
	if err != nil {
		t.Fatal(err)
	}
	if c.AllowedInboundIpAddresses == nil || len(c.AllowedInboundIpAddresses) != 1 ||
		c.AllowedInboundIpAddresses[0] != ipValue0 {
		t.Errorf("Expected 'allowed_inbound_ip_addresses' to have one element (%s), but got '%v'.", ipValue0, c.AllowedInboundIpAddresses)
	}

	config["allowed_inbound_ip_addresses"] = cidrValue2
	_, err = c.Prepare(config, getPackerConfiguration())
	if err != nil {
		t.Fatal(err)
	}
	if c.AllowedInboundIpAddresses == nil || len(c.AllowedInboundIpAddresses) != 1 ||
		c.AllowedInboundIpAddresses[0] != cidrValue2 {
		t.Errorf("Expected 'allowed_inbound_ip_addresses' to have one element (%s), but got '%v'.", cidrValue2, c.AllowedInboundIpAddresses)
	}

	config["allowed_inbound_ip_addresses"] = []string{ipValue0, cidrValue2, ipValue1, cidrValue3}
	_, err = c.Prepare(config, getPackerConfiguration())
	if err != nil {
		t.Fatal(err)
	}
	if c.AllowedInboundIpAddresses == nil || len(c.AllowedInboundIpAddresses) != 4 ||
		c.AllowedInboundIpAddresses[0] != ipValue0 || c.AllowedInboundIpAddresses[1] != cidrValue2 ||
		c.AllowedInboundIpAddresses[2] != ipValue1 || c.AllowedInboundIpAddresses[3] != cidrValue3 {
		t.Errorf("Expected 'allowed_inbound_ip_addresses' to have four elements (%s %s %s %s), but got '%v'.", ipValue0, cidrValue2, ipValue1,
			cidrValue3, c.AllowedInboundIpAddresses)
	}
}

func TestConfigShouldRejectIncorrectInboundIpAddresses(t *testing.T) {
	config := map[string]interface{}{
		"capture_name_prefix":    "ignore",
		"capture_container_name": "ignore",
		"location":               "ignore",
		"image_url":              "ignore",
		"storage_account":        "ignore",
		"resource_group_name":    "ignore",
		"subscription_id":        "ignore",
		"os_type":                constants.Target_Linux,
		"communicator":           "none",
	}

	config["allowed_inbound_ip_addresses"] = []string{"127.0.0.1", "127.0.0.two"}
	var c Config
	_, err := c.Prepare(config, getPackerConfiguration())
	if err == nil {
		t.Errorf("Expected configuration creation to fail, but it succeeded with the malformed allowed_inbound_ip_addresses set to %v", c.AllowedInboundIpAddresses)
	}

	config["allowed_inbound_ip_addresses"] = []string{"192.168.100.1000/24", "10.10.1.16/32"}
	_, err = c.Prepare(config, getPackerConfiguration())
	if err == nil {
		// 192.168.100.1000/24 is invalid
		t.Errorf("Expected configuration creation to fail, but it succeeded with the malformed allowed_inbound_ip_addresses set to %v", c.AllowedInboundIpAddresses)
	}
}

func TestConfigShouldRejectInboundIpAddressesWithVirtualNetwork(t *testing.T) {
	config := map[string]interface{}{
		"capture_name_prefix":          "ignore",
		"capture_container_name":       "ignore",
		"location":                     "ignore",
		"image_url":                    "ignore",
		"storage_account":              "ignore",
		"resource_group_name":          "ignore",
		"subscription_id":              "ignore",
		"os_type":                      constants.Target_Linux,
		"communicator":                 "none",
		"allowed_inbound_ip_addresses": "127.0.0.1",
	}

	var c Config
	_, err := c.Prepare(config, getPackerConfiguration())
	if err != nil {
		t.Fatal(err)
	}

	config["virtual_network_name"] = "some_vnet_name"
	_, err = c.Prepare(config, getPackerConfiguration())
	if err == nil {
		t.Errorf("Expected configuration creation to fail, but it succeeded with allowed_inbound_ip_addresses and virtual_network_name both specified")
	}
}

func TestConfigShouldDefaultToPublicCloud(t *testing.T) {
	var c Config
	_, err := c.Prepare(getArmBuilderConfiguration(), getPackerConfiguration())
	if err != nil {
		t.Fatal(err)
	}
	if c.ClientConfig.CloudEnvironmentName != "Public" {
		t.Errorf("Expected 'CloudEnvironmentName' to default to 'Public', but got '%s'.", c.ClientConfig.CloudEnvironmentName)
	}

	if c.ClientConfig.CloudEnvironment() == nil || c.ClientConfig.CloudEnvironment().Name != "AzurePublicCloud" {
		t.Errorf("Expected 'cloudEnvironment' to be set to 'AzurePublicCloud', but got '%s'.", c.ClientConfig.CloudEnvironment())
	}
}

func TestConfigInstantiatesCorrectAzureEnvironment(t *testing.T) {
	config := map[string]string{
		"capture_name_prefix":    "ignore",
		"capture_container_name": "ignore",
		"image_offer":            "ignore",
		"image_publisher":        "ignore",
		"image_sku":              "ignore",
		"location":               "ignore",
		"storage_account":        "ignore",
		"resource_group_name":    "ignore",
		"subscription_id":        "ignore",
		"os_type":                constants.Target_Linux,
		"communicator":           "none",
	}

	// user input is fun :)
	var table = []struct {
		name            string
		environmentName string
	}{
		{"China", "AzureChinaCloud"},
		{"ChinaCloud", "AzureChinaCloud"},
		{"AzureChinaCloud", "AzureChinaCloud"},
		{"aZuReChInAcLoUd", "AzureChinaCloud"},

		{"USGovernment", "AzureUSGovernmentCloud"},
		{"USGovernmentCloud", "AzureUSGovernmentCloud"},
		{"AzureUSGovernmentCloud", "AzureUSGovernmentCloud"},
		{"aZuReUsGoVeRnMeNtClOuD", "AzureUSGovernmentCloud"},

		{"Public", "AzurePublicCloud"},
		{"PublicCloud", "AzurePublicCloud"},
		{"AzurePublicCloud", "AzurePublicCloud"},
		{"aZuRePuBlIcClOuD", "AzurePublicCloud"},
	}

	packerConfiguration := getPackerConfiguration()

	for _, x := range table {
		config["cloud_environment_name"] = x.name
		var c Config
		_, err := c.Prepare(config, packerConfiguration)
		if err != nil {
			t.Fatal(err)
		}

		if c.ClientConfig.CloudEnvironment() == nil || c.ClientConfig.CloudEnvironment().Name != x.environmentName {
			t.Errorf("Expected 'cloudEnvironment' to be set to '%s', but got '%s'.", x.environmentName, c.ClientConfig.CloudEnvironment())
		}
	}
}

func TestUserShouldProvideRequiredValues(t *testing.T) {
	builderValues := getArmBuilderConfiguration()

	// Ensure we can successfully create a config.
	var c Config
	_, err := c.Prepare(builderValues, getPackerConfiguration())
	if err != nil {
		t.Error("Expected configuration creation to succeed, but it failed!\n")
		t.Fatalf(" -> %+v\n", builderValues)
	}

	// Take away a required element, and ensure construction fails.
	for _, v := range requiredConfigValues {
		originalValue := builderValues[v]
		delete(builderValues, v)

		var c Config
		_, err := c.Prepare(builderValues, getPackerConfiguration())
		if err == nil {
			t.Error("Expected configuration creation to fail, but it succeeded!\n")
			t.Fatalf(" -> %+v\n", builderValues)
		}

		builderValues[v] = originalValue
	}
}

func TestSystemShouldDefineRuntimeValues(t *testing.T) {
	var c Config
	_, err := c.Prepare(getArmBuilderConfiguration(), getPackerConfiguration())

	if err != nil {
		t.Fatal(err)
	}
	if c.Password == "" {
		t.Errorf("Expected Password to not be empty, but it was '%s'!", c.Password)
	}

	if c.tmpComputeName == "" {
		t.Errorf("Expected tmpComputeName to not be empty, but it was '%s'!", c.tmpComputeName)
	}

	if c.tmpDeploymentName == "" {
		t.Errorf("Expected tmpDeploymentName to not be empty, but it was '%s'!", c.tmpDeploymentName)
	}

	if c.tmpResourceGroupName == "" {
		t.Errorf("Expected tmpResourceGroupName to not be empty, but it was '%s'!", c.tmpResourceGroupName)
	}

	if c.tmpOSDiskName == "" {
		t.Errorf("Expected tmpOSDiskName to not be empty, but it was '%s'!", c.tmpOSDiskName)
	}

	if c.tmpDataDiskName == "" {
		t.Errorf("Expected tmpDataDiskName to not be empty, but it was '%s'!", c.tmpDataDiskName)
	}

	if c.tmpNsgName == "" {
		t.Errorf("Expected tmpNsgName to not be empty, but it was '%s'!", c.tmpNsgName)
	}
}

func TestConfigShouldTransformToVirtualMachineCaptureParameters(t *testing.T) {
	var c Config
	_, err := c.Prepare(getArmBuilderConfiguration(), getPackerConfiguration())
	if err != nil {
		t.Fatal(err)
	}
	parameters := c.toVirtualMachineCaptureParameters()

	if *parameters.DestinationContainerName != c.CaptureContainerName {
		t.Errorf("Expected DestinationContainerName to be equal to config's CaptureContainerName, but they were '%s' and '%s' respectively.", *parameters.DestinationContainerName, c.CaptureContainerName)
	}

	if *parameters.VhdPrefix != c.CaptureNamePrefix {
		t.Errorf("Expected DestinationContainerName to be equal to config's CaptureContainerName, but they were '%s' and '%s' respectively.", *parameters.VhdPrefix, c.CaptureNamePrefix)
	}

	if *parameters.OverwriteVhds != false {
		t.Error("Expected OverwriteVhds to be false, but it was not.")
	}
}

func TestConfigShouldSupportPackersConfigElements(t *testing.T) {
	var c Config
	_, err := c.Prepare(
		getArmBuilderConfiguration(),
		getPackerConfiguration(),
		getPackerCommunicatorConfiguration())

	if err != nil {
		t.Fatal(err)
	}

	if c.Comm.SSHTimeout != 1*time.Hour {
		t.Errorf("Expected Comm.SSHTimeout to be a duration of an hour, but got '%s' instead.", c.Comm.SSHTimeout)
	}

	if c.Comm.WinRMTimeout != 2*time.Hour {
		t.Errorf("Expected Comm.WinRMTimeout to be a durationof two hours, but got '%s' instead.", c.Comm.WinRMTimeout)
	}
}

func TestWinRMConfigShouldSetRoundTripDecorator(t *testing.T) {
	config := getArmBuilderConfiguration()
	config["communicator"] = "winrm"
	config["winrm_username"] = "username"
	config["winrm_password"] = "Password123"

	var c Config
	_, err := c.Prepare(config, getPackerConfiguration())
	if err != nil {
		t.Fatal(err)
	}

	if c.Comm.WinRMTransportDecorator == nil {
		t.Error("Expected WinRMTransportDecorator to be set, but it was nil")
	}
}

func TestUserDeviceLoginIsEnabledForLinux(t *testing.T) {
	config := map[string]string{
		"capture_name_prefix":    "ignore",
		"capture_container_name": "ignore",
		"image_offer":            "ignore",
		"image_publisher":        "ignore",
		"image_sku":              "ignore",
		"location":               "ignore",
		"storage_account":        "ignore",
		"resource_group_name":    "ignore",
		"subscription_id":        "ignore",
		"os_type":                constants.Target_Linux,
		"communicator":           "none",
	}

	var c Config
	_, err := c.Prepare(config, getPackerConfiguration())
	if err != nil {
		t.Fatalf("failed to use device login for Linux: %s", err)
	}
}

func TestConfigShouldRejectMalformedCaptureNamePrefix(t *testing.T) {
	config := map[string]string{
		"capture_container_name": "ignore",
		"image_offer":            "ignore",
		"image_publisher":        "ignore",
		"image_sku":              "ignore",
		"location":               "ignore",
		"storage_account":        "ignore",
		"resource_group_name":    "ignore",
		"subscription_id":        "ignore",
		"communicator":           "none",
		// Does not matter for this test case, just pick one.
		"os_type": constants.Target_Linux,
	}

	wellFormedCaptureNamePrefix := []string{
		"packer",
		"AbcdefghijklmnopqrstuvwX",
		"hyphen-hyphen",
		"0leading-number",
		"v1.core.local",
	}

	for _, x := range wellFormedCaptureNamePrefix {
		config["capture_name_prefix"] = x
		var c Config
		_, err := c.Prepare(config, getPackerConfiguration())

		if err != nil {
			t.Errorf("Expected test to pass, but it failed with the well-formed capture_name_prefix set to %q.", x)
		}
	}

	malformedCaptureNamePrefix := []string{
		"-leading-hyphen",
		"trailing-hyphen-",
		"trailing-period.",
		"_leading-underscore",
		"punc-!@#$%^&*()_+-=-punc",
		"There-are-too-many-characters-in-the-name-and-the-limit-is-twenty-four",
	}

	for _, x := range malformedCaptureNamePrefix {
		config["capture_name_prefix"] = x
		var c Config
		_, err := c.Prepare(config, getPackerConfiguration())

		if err == nil {
			t.Errorf("Expected test to fail, but it succeeded with the malformed capture_name_prefix set to %q.", x)
		}
	}
}

func TestConfigShouldRejectMalformedCaptureContainerName(t *testing.T) {
	config := map[string]string{
		"capture_name_prefix": "ignore",
		"image_offer":         "ignore",
		"image_publisher":     "ignore",
		"image_sku":           "ignore",
		"location":            "ignore",
		"storage_account":     "ignore",
		"resource_group_name": "ignore",
		"subscription_id":     "ignore",
		"communicator":        "none",
		// Does not matter for this test case, just pick one.
		"os_type": constants.Target_Linux,
	}

	wellFormedCaptureContainerName := []string{
		"0leading",
		"aleading",
		"hype-hyphen",
		"abcdefghijklmnopqrstuvwxyz0123456789-abcdefghijklmnopqrstuvwxyz", // 63 characters
	}

	for _, x := range wellFormedCaptureContainerName {
		config["capture_container_name"] = x
		var c Config
		_, err := c.Prepare(config, getPackerConfiguration())

		if err != nil {
			t.Errorf("Expected test to pass, but it failed with the well-formed capture_container_name set to %q.", x)
		}
	}

	malformedCaptureContainerName := []string{
		"No-Capitals",
		"double--hyphens",
		"-leading-hyphen",
		"trailing-hyphen-",
		"punc-!@#$%^&*()_+-=-punc",
		"there-are-over-63-characters-in-this-string-and-that-is-a-bad-container-name",
	}

	for _, x := range malformedCaptureContainerName {
		config["capture_container_name"] = x
		var c Config
		_, err := c.Prepare(config, getPackerConfiguration())

		if err == nil {
			t.Errorf("Expected test to fail, but it succeeded with the malformed capture_container_name set to %q.", x)
		}
	}
}

func TestConfigShouldRejectMalformedManagedImageOSDiskSnapshotName(t *testing.T) {
	config := map[string]interface{}{
		"image_offer":                         "ignore",
		"image_publisher":                     "ignore",
		"image_sku":                           "ignore",
		"location":                            "ignore",
		"subscription_id":                     "ignore",
		"communicator":                        "none",
		"managed_image_resource_group_name":   "ignore",
		"managed_image_name":                  "ignore",
		"managed_image_os_disk_snapshot_name": "ignore",
		// Does not matter for this test case, just pick one.
		"os_type": constants.Target_Linux,
	}

	wellFormedManagedImageOSDiskSnapshotName := []string{
		"AbcdefghijklmnopqrstuvwX",
		"underscore_underscore",
		"0leading_number",
		"really_loooooooooooooooooooooooooooooooooooooooooooooooooong",
	}

	for _, x := range wellFormedManagedImageOSDiskSnapshotName {
		config["managed_image_os_disk_snapshot_name"] = x
		var c Config
		_, err := c.Prepare(config, getPackerConfiguration())

		if err != nil {
			t.Errorf("Expected test to pass, but it failed with the well-formed managed_image_os_disk_snapshot_name set to %q.", x)
		}
	}

	malformedManagedImageOSDiskSnapshotName := []string{
		"-leading-hyphen",
		"trailing-hyphen-",
		"trailing-period.",
		"punc-!@#$%^&*()_+-=-punc",
		"really_looooooooooooooooooooooooooooooooooooooooooooooooooooooong_exceeding_80_char_limit",
	}

	for _, x := range malformedManagedImageOSDiskSnapshotName {
		config["managed_image_os_disk_snapshot_name"] = x
		var c Config
		_, err := c.Prepare(config, getPackerConfiguration())

		if err == nil {
			t.Errorf("Expected test to fail, but it succeeded with the malformed managed_image_os_disk_snapshot_name set to %q.", x)
		}
	}
}

func TestConfigShouldRejectMalformedManagedImageDataDiskSnapshotPrefix(t *testing.T) {
	config := map[string]interface{}{
		"image_offer":                       "ignore",
		"image_publisher":                   "ignore",
		"image_sku":                         "ignore",
		"location":                          "ignore",
		"subscription_id":                   "ignore",
		"communicator":                      "none",
		"managed_image_resource_group_name": "ignore",
		"managed_image_name":                "ignore",
		"managed_image_data_disk_snapshot_prefix": "ignore",
		// Does not matter for this test case, just pick one.
		"os_type": constants.Target_Linux,
	}

	wellFormedManagedImageDataDiskSnapshotPrefix := []string{
		"min_ten_chars",
		"AbcdefghijklmnopqrstuvwX",
		"underscore_underscore",
		"0leading_number",
		"less_than_sixty_characters",
	}

	for _, x := range wellFormedManagedImageDataDiskSnapshotPrefix {
		config["managed_image_data_disk_snapshot_prefix"] = x
		var c Config
		_, err := c.Prepare(config, getPackerConfiguration())

		if err != nil {
			t.Errorf("Expected test to pass, but it failed with the well-formed managed_image_data_disk_snapshot_prefix set to %q.", x)
		}
	}

	malformedManagedImageDataDiskSnapshotPrefix := []string{
		"-leading-hyphen",
		"trailing-hyphen-",
		"trailing-period.",
		"punc-!@#$%^&*()_+-=-punc",
		"really_looooooooooooooooooooooooooooooooooooooooooooooooooooooong_exceeding_60_char_limit",
	}

	for _, x := range malformedManagedImageDataDiskSnapshotPrefix {
		config["managed_image_data_disk_snapshot_prefix"] = x
		var c Config
		_, err := c.Prepare(config, getPackerConfiguration())

		if err == nil {
			t.Errorf("Expected test to fail, but it succeeded with the malformed managed_image_data_disk_snapshot_prefix set to %q.", x)
		}
	}
}

func TestConfigShouldAcceptTags(t *testing.T) {
	config := map[string]interface{}{
		"capture_name_prefix":    "ignore",
		"capture_container_name": "ignore",
		"image_offer":            "ignore",
		"image_publisher":        "ignore",
		"image_sku":              "ignore",
		"location":               "ignore",
		"storage_account":        "ignore",
		"resource_group_name":    "ignore",
		"subscription_id":        "ignore",
		"communicator":           "none",
		// Does not matter for this test case, just pick one.
		"os_type": constants.Target_Linux,
		"azure_tags": map[string]string{
			"tag01": "value01",
			"tag02": "value02",
		},
	}

	c := Config{
		AzureTag: sdkconfig.NameValues{
			{Name: "tag03", Value: "value03"},
		},
	}
	_, err := c.Prepare(config, getPackerConfiguration())
	if err != nil {
		t.Fatal(err)
	}

	if diff := cmp.Diff(c.AzureTags, map[string]string{
		"tag01": "value01",
		"tag02": "value02",
		"tag03": "value03",
	}); diff != "" {
		t.Fatalf("unexpected azure tags: %s", diff)
	}
}

func TestConfigShouldAcceptTag(t *testing.T) {
	config := map[string]interface{}{
		"capture_name_prefix":    "ignore",
		"capture_container_name": "ignore",
		"image_offer":            "ignore",
		"image_publisher":        "ignore",
		"image_sku":              "ignore",
		"location":               "ignore",
		"storage_account":        "ignore",
		"resource_group_name":    "ignore",
		"subscription_id":        "ignore",
		"communicator":           "none",
		// Does not matter for this test case, just pick one.
		"os_type": constants.Target_Linux,
	}

	c := Config{
		AzureTag: sdkconfig.NameValues{
			{Name: "tag03", Value: "value03"},
		},
	}
	_, err := c.Prepare(config, getPackerConfiguration())
	if err != nil {
		t.Fatal(err)
	}

	if diff := cmp.Diff(c.AzureTags, map[string]string{
		"tag03": "value03",
	}); diff != "" {
		t.Fatalf("unexpected azure tags: %s", diff)
	}
}

func TestConfigShouldRejectTagsInExcessOf15AcceptTags(t *testing.T) {
	tooManyTags := map[string]string{}
	for i := 0; i < 16; i++ {
		tooManyTags[fmt.Sprintf("tag%.2d", i)] = "ignored"
	}

	config := map[string]interface{}{
		"capture_name_prefix":    "ignore",
		"capture_container_name": "ignore",
		"image_offer":            "ignore",
		"image_publisher":        "ignore",
		"image_sku":              "ignore",
		"location":               "ignore",
		"storage_account":        "ignore",
		"resource_group_name":    "ignore",
		"subscription_id":        "ignore",
		"communicator":           "none",
		// Does not matter for this test case, just pick one.
		"os_type":    constants.Target_Linux,
		"azure_tags": tooManyTags,
	}

	var c Config
	_, err := c.Prepare(config, getPackerConfiguration())

	if err == nil {
		t.Fatal("expected config to reject based on an excessive amount of tags (> 15)")
	}
}

func TestConfigShouldRejectExcessiveTagNameLength(t *testing.T) {
	nameTooLong := make([]byte, 513)
	for i := range nameTooLong {
		nameTooLong[i] = 'a'
	}

	tags := map[string]string{}
	tags[string(nameTooLong)] = "ignored"

	config := map[string]interface{}{
		"capture_name_prefix":    "ignore",
		"capture_container_name": "ignore",
		"image_offer":            "ignore",
		"image_publisher":        "ignore",
		"image_sku":              "ignore",
		"location":               "ignore",
		"storage_account":        "ignore",
		"resource_group_name":    "ignore",
		"subscription_id":        "ignore",
		"communicator":           "none",
		// Does not matter for this test case, just pick one.
		"os_type":    constants.Target_Linux,
		"azure_tags": tags,
	}

	var c Config
	_, err := c.Prepare(config, getPackerConfiguration())
	if err == nil {
		t.Fatal("expected config to reject tag name based on length (> 512)")
	}
}

func TestConfigShouldRejectExcessiveTagValueLength(t *testing.T) {
	valueTooLong := make([]byte, 257)
	for i := range valueTooLong {
		valueTooLong[i] = 'a'
	}

	tags := map[string]string{}
	tags["tag01"] = string(valueTooLong)

	config := map[string]interface{}{
		"capture_name_prefix":    "ignore",
		"capture_container_name": "ignore",
		"image_offer":            "ignore",
		"image_publisher":        "ignore",
		"image_sku":              "ignore",
		"location":               "ignore",
		"storage_account":        "ignore",
		"resource_group_name":    "ignore",
		"subscription_id":        "ignore",
		"communicator":           "none",
		// Does not matter for this test case, just pick one.
		"os_type":    constants.Target_Linux,
		"azure_tags": tags,
	}

	var c Config
	_, err := c.Prepare(config, getPackerConfiguration())
	if err == nil {
		t.Fatal("expected config to reject tag value based on length (> 256)")
	}
}

func TestConfigZoneResilientShouldDefaultToFalse(t *testing.T) {
	config := map[string]interface{}{
		"managed_image_name":                "ignore",
		"managed_image_resource_group_name": "ignore",
		"build_resource_group_name":         "ignore",
		"image_publisher":                   "igore",
		"image_offer":                       "ignore",
		"image_sku":                         "ignore",
		"os_type":                           "linux",
	}

	var c Config
	_, err := c.Prepare(config, getPackerConfiguration())
	if err != nil {
		t.Fatal(err)
	}

	p := c.toImageParameters()
	if *p.ImageProperties.StorageProfile.ZoneResilient {
		t.Fatal("expected zone resilient default to be false")
	}
}

func TestConfigZoneResilientSetFromConfig(t *testing.T) {
	config := map[string]interface{}{
		"managed_image_name":                "ignore",
		"managed_image_resource_group_name": "ignore",
		"build_resource_group_name":         "ignore",
		"image_publisher":                   "igore",
		"image_offer":                       "ignore",
		"image_sku":                         "ignore",
		"os_type":                           "linux",
		"managed_image_zone_resilient":      true,
	}

	var c Config
	_, err := c.Prepare(config, getPackerConfiguration())
	if err != nil {
		t.Fatal(err)
	}

	p := c.toImageParameters()
	if *p.ImageProperties.StorageProfile.ZoneResilient == false {
		t.Fatal("expected managed image zone resilient to be true from config")
	}
}

func TestConfigShouldRejectMissingCustomDataFile(t *testing.T) {
	config := map[string]interface{}{
		"capture_name_prefix":    "ignore",
		"capture_container_name": "ignore",
		"image_offer":            "ignore",
		"image_publisher":        "ignore",
		"image_sku":              "ignore",
		"location":               "ignore",
		"storage_account":        "ignore",
		"resource_group_name":    "ignore",
		"subscription_id":        "ignore",
		"communicator":           "none",
		// Does not matter for this test case, just pick one.
		"os_type":          constants.Target_Linux,
		"custom_data_file": "/this/file/does/not/exist",
	}

	var c Config
	_, err := c.Prepare(config, getPackerConfiguration())
	if err == nil {
		t.Fatal("expected config to reject missing custom data file")
	}
}

func TestConfigShouldRejectManagedImageOSDiskSnapshotNameWithoutManagedImageName(t *testing.T) {
	config := map[string]interface{}{
		"image_offer":                         "ignore",
		"image_publisher":                     "ignore",
		"image_sku":                           "ignore",
		"location":                            "ignore",
		"subscription_id":                     "ignore",
		"communicator":                        "none",
		"managed_image_resource_group_name":   "ignore",
		"managed_image_os_disk_snapshot_name": "ignore",
		// Does not matter for this test case, just pick one.
		"os_type": constants.Target_Linux,
	}

	var c Config
	_, err := c.Prepare(config, getPackerConfiguration())
	if err == nil {
		t.Fatal("expected config to reject Managed Image build with OS disk snapshot name but without managed image name")
	}
}

func TestConfigShouldRejectManagedImageOSDiskSnapshotNameWithoutManagedImageResourceGroupName(t *testing.T) {
	config := map[string]interface{}{
		"image_offer":                         "ignore",
		"image_publisher":                     "ignore",
		"image_sku":                           "ignore",
		"location":                            "ignore",
		"subscription_id":                     "ignore",
		"communicator":                        "none",
		"managed_image_name":                  "ignore",
		"managed_image_os_disk_snapshot_name": "ignore",
		// Does not matter for this test case, just pick one.
		"os_type": constants.Target_Linux,
	}

	var c Config
	_, err := c.Prepare(config, getPackerConfiguration())
	if err == nil {
		t.Fatal("expected config to reject Managed Image build with OS disk snapshot name but without managed image resource group name")
	}
}

func TestConfigShouldRejectImageDataDiskSnapshotPrefixWithoutManagedImageName(t *testing.T) {
	config := map[string]interface{}{
		"image_offer":                       "ignore",
		"image_publisher":                   "ignore",
		"image_sku":                         "ignore",
		"location":                          "ignore",
		"subscription_id":                   "ignore",
		"communicator":                      "none",
		"managed_image_resource_group_name": "ignore",
		"managed_image_data_disk_snapshot_prefix": "ignore",
		// Does not matter for this test case, just pick one.
		"os_type": constants.Target_Linux,
	}

	var c Config
	_, err := c.Prepare(config, getPackerConfiguration())
	if err == nil {
		t.Fatal("expected config to reject Managed Image build with data disk snapshot prefix but without managed image name")
	}
}

func TestConfigShouldRejectImageDataDiskSnapshotPrefixWithoutManagedImageResourceGroupName(t *testing.T) {
	config := map[string]interface{}{
		"image_offer":        "ignore",
		"image_publisher":    "ignore",
		"image_sku":          "ignore",
		"location":           "ignore",
		"subscription_id":    "ignore",
		"communicator":       "none",
		"managed_image_name": "ignore",
		"managed_image_data_disk_snapshot_prefix": "ignore",
		// Does not matter for this test case, just pick one.
		"os_type": constants.Target_Linux,
	}

	var c Config
	_, err := c.Prepare(config, getPackerConfiguration())
	if err == nil {
		t.Fatal("expected config to reject Managed Image build with data disk snapshot prefix but without managed image resource group name")
	}
}

func TestConfigShouldAcceptManagedImageOSDiskSnapshotNameAndManagedImageDataDiskSnapshotPrefix(t *testing.T) {
	config := map[string]interface{}{
		"image_offer":                             "ignore",
		"image_publisher":                         "ignore",
		"image_sku":                               "ignore",
		"location":                                "ignore",
		"subscription_id":                         "ignore",
		"communicator":                            "none",
		"managed_image_resource_group_name":       "ignore",
		"managed_image_name":                      "ignore",
		"managed_image_os_disk_snapshot_name":     "ignore_ignore",
		"managed_image_data_disk_snapshot_prefix": "ignore_ignore",
		// Does not matter for this test case, just pick one.
		"os_type": constants.Target_Linux,
	}

	var c Config
	_, err := c.Prepare(config, getPackerConfiguration())
	if err != nil {
		t.Fatal("expected config to accept platform managed image build")
	}
}

func TestConfigShouldRejectManagedImageOSDiskSnapshotNameAndManagedImageDataDiskSnapshotPrefixWithCaptureContainerName(t *testing.T) {
	config := map[string]interface{}{
		"image_offer":                         "ignore",
		"image_publisher":                     "ignore",
		"image_sku":                           "ignore",
		"location":                            "ignore",
		"subscription_id":                     "ignore",
		"communicator":                        "none",
		"capture_container_name":              "ignore",
		"managed_image_os_disk_snapshot_name": "ignore_ignore",
		"managed_image_data_disk_snapshot_prefix": "ignore_ignore",
		// Does not matter for this test case, just pick one.
		"os_type": constants.Target_Linux,
	}

	var c Config
	_, err := c.Prepare(config, getPackerConfiguration())
	if err == nil {
		t.Fatal("expected config to reject Managed Image build with data disk snapshot prefix and OS disk snapshot name with capture container name")
	}
}

func TestConfigShouldRejectManagedImageOSDiskSnapshotNameAndManagedImageDataDiskSnapshotPrefixWithCaptureNamePrefix(t *testing.T) {
	config := map[string]interface{}{
		"image_offer":                         "ignore",
		"image_publisher":                     "ignore",
		"image_sku":                           "ignore",
		"location":                            "ignore",
		"subscription_id":                     "ignore",
		"communicator":                        "none",
		"capture_name_prefix":                 "ignore",
		"managed_image_os_disk_snapshot_name": "ignore_ignore",
		"managed_image_data_disk_snapshot_prefix": "ignore_ignore",
		// Does not matter for this test case, just pick one.
		"os_type": constants.Target_Linux,
	}

	var c Config
	_, err := c.Prepare(config, getPackerConfiguration())
	if err == nil {
		t.Fatal("expected config to reject Managed Image build with data disk snapshot prefix and OS disk snapshot name with capture name prefix")
	}
}

func TestConfigShouldAcceptPlatformManagedImageBuild(t *testing.T) {
	config := map[string]interface{}{
		"image_offer":                       "ignore",
		"image_publisher":                   "ignore",
		"image_sku":                         "ignore",
		"location":                          "ignore",
		"subscription_id":                   "ignore",
		"communicator":                      "none",
		"managed_image_resource_group_name": "ignore",
		"managed_image_name":                "ignore",

		// Does not matter for this test case, just pick one.
		"os_type": constants.Target_Linux,
	}

	var c Config
	_, err := c.Prepare(config, getPackerConfiguration())
	if err != nil {
		t.Fatal("expected config to accept platform managed image build")
	}
}

// If the user specified a build for a VHD and a Managed Image it should be rejected.
func TestConfigShouldRejectVhdAndManagedImageOutput(t *testing.T) {
	config := map[string]interface{}{
		"image_offer":                       "ignore",
		"image_publisher":                   "ignore",
		"image_sku":                         "ignore",
		"location":                          "ignore",
		"subscription_id":                   "ignore",
		"communicator":                      "none",
		"capture_container_name":            "ignore",
		"capture_name_prefix":               "ignore",
		"managed_image_resource_group_name": "ignore",
		"managed_image_name":                "ignore",

		// Does not matter for this test case, just pick one.
		"os_type": constants.Target_Linux,
	}

	var c Config
	_, err := c.Prepare(config, getPackerConfiguration())
	if err == nil {
		t.Fatal("expected config to reject VHD and Managed Image build")
	}
}

// If the user specified a build of a VHD, but started with a managed image it should be rejected.
func TestConfigShouldRejectManagedImageSourceAndVhdOutput(t *testing.T) {
	config := map[string]interface{}{
		"image_url":                         "ignore",
		"location":                          "ignore",
		"subscription_id":                   "ignore",
		"communicator":                      "none",
		"managed_image_resource_group_name": "ignore",
		"managed_image_name":                "ignore",

		// Does not matter for this test case, just pick one.
		"os_type": constants.Target_Linux,
	}

	var c Config
	_, err := c.Prepare(config, getPackerConfiguration())
	if err == nil {
		t.Fatal("expected config to reject VHD and Managed Image build")
	}
}

func TestConfigShouldRejectCustomAndPlatformManagedImageBuild(t *testing.T) {
	config := map[string]interface{}{
		"custom_managed_image_resource_group_name": "ignore",
		"custom_managed_image_name":                "ignore",
		"image_offer":                              "ignore",
		"image_publisher":                          "ignore",
		"image_sku":                                "ignore",
		"location":                                 "ignore",
		"subscription_id":                          "ignore",
		"communicator":                             "none",
		"managed_image_resource_group_name":        "ignore",
		"managed_image_name":                       "ignore",

		// Does not matter for this test case, just pick one.
		"os_type": constants.Target_Linux,
	}

	var c Config
	_, err := c.Prepare(config, getPackerConfiguration())
	if err == nil {
		t.Fatal("expected config to reject custom and platform input for a managed image build")
	}
}

func TestConfigShouldRejectCustomAndImageUrlForManagedImageBuild(t *testing.T) {
	config := map[string]interface{}{
		"image_url": "ignore",
		"custom_managed_image_resource_group_name": "ignore",
		"custom_managed_image_name":                "ignore",
		"location":                                 "ignore",
		"subscription_id":                          "ignore",
		"communicator":                             "none",
		"managed_image_resource_group_name":        "ignore",
		"managed_image_name":                       "ignore",

		// Does not matter for this test case, just pick one.
		"os_type": constants.Target_Linux,
	}

	var c Config
	_, err := c.Prepare(config, getPackerConfiguration())
	if err == nil {
		t.Fatal("expected config to reject custom and platform input for a managed image build")
	}
}

func TestConfigShouldRejectMalformedManageImageStorageAccountTypes(t *testing.T) {
	config := map[string]interface{}{
		"custom_managed_image_resource_group_name": "ignore",
		"custom_managed_image_name":                "ignore",
		"location":                                 "ignore",
		"subscription_id":                          "ignore",
		"communicator":                             "none",
		"managed_image_resource_group_name":        "ignore",
		"managed_image_name":                       "ignore",
		"managed_image_storage_account_type":       "--invalid--",

		// Does not matter for this test case, just pick one.
		"os_type": constants.Target_Linux,
	}

	var c Config
	_, err := c.Prepare(config, getPackerConfiguration())
	if err == nil {
		t.Fatal("expected config to reject custom and platform input for a managed image build")
	}
}

func TestConfigShouldRejectMalformedDiskCachingType(t *testing.T) {
	config := map[string]interface{}{
		"custom_managed_image_resource_group_name": "ignore",
		"custom_managed_image_name":                "ignore",
		"location":                                 "ignore",
		"subscription_id":                          "ignore",
		"communicator":                             "none",
		"managed_image_resource_group_name":        "ignore",
		"managed_image_name":                       "ignore",
		"disk_caching_type":                        "--invalid--",

		// Does not matter for this test case, just pick one.
		"os_type": constants.Target_Linux,
	}

	var c Config
	_, err := c.Prepare(config, getPackerConfiguration())
	if err == nil {
		t.Fatal("expected config to reject custom and platform input for a managed image build")
	}
}

func TestConfigShouldAcceptManagedImageStorageAccountTypes(t *testing.T) {
	config := map[string]interface{}{
		"custom_managed_image_resource_group_name": "ignore",
		"custom_managed_image_name":                "ignore",
		"location":                                 "ignore",
		"subscription_id":                          "ignore",
		"communicator":                             "none",
		"managed_image_resource_group_name":        "ignore",
		"managed_image_name":                       "ignore",

		// Does not matter for this test case, just pick one.
		"os_type": constants.Target_Linux,
	}

	storage_account_types := []string{"Premium_LRS", "Standard_LRS"}

	for _, x := range storage_account_types {
		config["managed_image_storage_account_type"] = x
		var c Config
		_, err := c.Prepare(config, getPackerConfiguration())
		if err != nil {
			t.Fatalf("expected config to accept a managed_image_storage_account_type of %q", x)
		}
	}
}

func TestConfigShouldAcceptDiskCachingTypes(t *testing.T) {
	config := map[string]interface{}{
		"custom_managed_image_resource_group_name": "ignore",
		"custom_managed_image_name":                "ignore",
		"location":                                 "ignore",
		"subscription_id":                          "ignore",
		"communicator":                             "none",
		"managed_image_resource_group_name":        "ignore",
		"managed_image_name":                       "ignore",

		// Does not matter for this test case, just pick one.
		"os_type": constants.Target_Linux,
	}

	storage_account_types := []string{"None", "ReadOnly", "ReadWrite"}

	for _, x := range storage_account_types {
		config["disk_caching_type"] = x
		var c Config
		_, err := c.Prepare(config, getPackerConfiguration())
		if err != nil {
			t.Fatalf("expected config to accept a disk_caching_type of %q", x)
		}
	}
}

func TestConfigShouldRejectTempAndBuildResourceGroupName(t *testing.T) {
	config := map[string]interface{}{
		"capture_name_prefix":    "ignore",
		"capture_container_name": "ignore",
		"image_offer":            "ignore",
		"image_publisher":        "ignore",
		"image_sku":              "ignore",
		"location":               "ignore",
		"storage_account":        "ignore",
		"resource_group_name":    "ignore",
		"subscription_id":        "ignore",
		"communicator":           "none",

		// custom may define one or the other, but not both
		"temp_resource_group_name":  "rgn00",
		"build_resource_group_name": "rgn00",
	}

	var c Config
	_, err := c.Prepare(config, getPackerConfiguration())
	if err == nil {
		t.Fatal("expected config to reject the use of both temp_resource_group_name and build_resource_group_name")
	}
}

func TestConfigShouldRejectInvalidResourceGroupNames(t *testing.T) {
	config := map[string]interface{}{
		"capture_name_prefix":    "ignore",
		"capture_container_name": "ignore",
		"image_offer":            "ignore",
		"image_publisher":        "ignore",
		"image_sku":              "ignore",
		"location":               "ignore",
		"storage_account":        "ignore",
		"resource_group_name":    "ignore",
		"subscription_id":        "ignore",
		"communicator":           "none",
		"os_type":                "linux",
	}

	tests := []struct {
		name string
		ok   bool
	}{
		// The Good
		{"packer-Resource-Group-jt2j3fc", true},
		{"My", true},
		{"My-(with-parens)-Resource-Group", true},

		// The Bad
		{"My Resource Group", false},
		{"My-Resource-Group-", false},
		{"My.Resource.Group.", false},

		// The Ugly
		{"My!@#!@#%$%yM", false},
		{"   ", false},
		{"My10000000000000000000000000000000000000000000000000000000000000000000000000000000000000000000000000000000000", false},
	}

	settings := []string{"temp_resource_group_name", "build_resource_group_name"}

	for _, x := range settings {
		for _, y := range tests {
			config[x] = y.name

			var c Config
			_, err := c.Prepare(config, getPackerConfiguration())
			if !y.ok && err == nil {
				t.Errorf("expected config to reject %q for setting %q", y.name, x)
			} else if y.ok && err != nil {
				t.Errorf("expected config to accept %q for setting %q", y.name, x)
			}
		}

		delete(config, "location") // not valid for build_resource_group_name
		delete(config, x)
	}
}

func TestConfigShouldRejectManagedDiskNames(t *testing.T) {
	config := map[string]interface{}{
		"image_offer":                       "ignore",
		"image_publisher":                   "ignore",
		"image_sku":                         "ignore",
		"location":                          "ignore",
		"subscription_id":                   "ignore",
		"communicator":                      "none",
		"os_type":                           "linux",
		"managed_image_name":                "ignore",
		"managed_image_resource_group_name": "ignore",
	}

	testsResourceGroupNames := []struct {
		name string
		ok   bool
	}{
		// The Good
		{"packer-Resource-Group-jt2j3fc", true},
		{"My", true},
		{"My-(with-parens)-Resource-Group", true},

		// The Bad
		{"My Resource Group", false},
		{"My-Resource-Group-", false},
		{"My.Resource.Group.", false},

		// The Ugly
		{"My!@#!@#%$%yM", false},
		{"   ", false},
		{"My10000000000000000000000000000000000000000000000000000000000000000000000000000000000000000000000000000000000", false},
	}

	settingUnderTest := "managed_image_resource_group_name"
	for _, y := range testsResourceGroupNames {
		config[settingUnderTest] = y.name

		var c Config
		_, err := c.Prepare(config, getPackerConfiguration())
		if !y.ok && err == nil {
			t.Errorf("expected config to reject %q for setting %q", y.name, settingUnderTest)
		} else if y.ok && err != nil {
			t.Errorf("expected config to accept %q for setting %q", y.name, settingUnderTest)
		}
	}

	config["managed_image_resource_group_name"] = "ignored"

	testNames := []struct {
		name string
		ok   bool
	}{
		// The Good
		{"ManagedDiskName", true},
		{"Managed-Disk-Name", true},
		{"My33", true},

		// The Bad
		{"Managed Disk Name", false},
		{"Managed-Disk-Name-", false},
		{"Managed.Disk.Name.", false},

		// The Ugly
		{"My!@#!@#%$%yM", false},
		{"   ", false},
		{"My10000000000000000000000000000000000000000000000000000000000000000000000000000000000000000000000000000000000", false},
	}

	settingUnderTest = "managed_image_name"
	for _, y := range testNames {
		config[settingUnderTest] = y.name

		var c Config
		_, err := c.Prepare(config, getPackerConfiguration())
		if !y.ok && err == nil {
			t.Logf("expected config to reject %q for setting %q", y.name, settingUnderTest)
		} else if y.ok && err != nil {
			t.Logf("expected config to accept %q for setting %q", y.name, settingUnderTest)
		}
	}
}

func TestConfigAdditionalDiskDefaultIsNil(t *testing.T) {
	var c Config
	_, err := c.Prepare(getArmBuilderConfiguration(), getPackerConfiguration())
	if err != nil {
		t.Fatal(err)
	}
	if c.AdditionalDiskSize != nil {
		t.Errorf("Expected Config to not have a set of additional disks, but got a non nil value")
	}
}

func TestConfigAdditionalDiskOverrideDefault(t *testing.T) {
	config := map[string]string{
		"capture_name_prefix":    "ignore",
		"capture_container_name": "ignore",
		"location":               "ignore",
		"image_url":              "ignore",
		"storage_account":        "ignore",
		"resource_group_name":    "ignore",
		"subscription_id":        "ignore",
		"os_type":                constants.Target_Linux,
		"communicator":           "none",
	}

	diskconfig := map[string][]int32{
		"disk_additional_size": {32, 64},
	}

	var c Config
	_, err := c.Prepare(config, diskconfig, getPackerConfiguration())
	if err != nil {
		t.Fatal(err)
	}
	if c.AdditionalDiskSize == nil {
		t.Errorf("Expected Config to have a set of additional disks, but got nil")
	}
	if len(c.AdditionalDiskSize) != 2 {
		t.Errorf("Expected Config to have a 2 additional disks, but got %d additional disks", len(c.AdditionalDiskSize))
	}
	if c.AdditionalDiskSize[0] != 32 {
		t.Errorf("Expected Config to have the first additional disks of size 32Gb, but got %dGb", c.AdditionalDiskSize[0])
	}
	if c.AdditionalDiskSize[1] != 64 {
		t.Errorf("Expected Config to have the second additional disks of size 64Gb, but got %dGb", c.AdditionalDiskSize[1])
	}
}

// Test that configuration handles plan info
//
// The use of plan info requires that the following three properties are set.
//
//  1. plan_name
//  2. plan_product
//  3. plan_publisher
func TestPlanInfoConfiguration(t *testing.T) {
	config := map[string]interface{}{
		"capture_name_prefix":    "ignore",
		"capture_container_name": "ignore",
		"image_offer":            "ignore",
		"image_publisher":        "ignore",
		"image_sku":              "ignore",
		"location":               "ignore",
		"storage_account":        "ignore",
		"resource_group_name":    "ignore",
		"subscription_id":        "ignore",
		"os_type":                "linux",
		"communicator":           "none",
	}

	planInfo := map[string]string{
		"plan_name": "--plan-name--",
	}
	config["plan_info"] = planInfo

	var c Config
	_, err := c.Prepare(config, getPackerConfiguration())
	if err == nil {
		t.Fatal("expected config to reject the use of plan_name without plan_product and plan_publisher")
	}

	planInfo["plan_product"] = "--plan-product--"
	_, err = c.Prepare(config, getPackerConfiguration())
	if err == nil {
		t.Fatal("expected config to reject the use of plan_name and plan_product without plan_publisher")
	}

	planInfo["plan_publisher"] = "--plan-publisher--"
	_, err = c.Prepare(config, getPackerConfiguration())
	if err != nil {
		t.Fatalf("expected config to accept a complete plan configuration: %s", err)
	}

	if c.PlanInfo.PlanName != "--plan-name--" {
		t.Fatalf("Expected PlanName to be '--plan-name--', but got %q", c.PlanInfo.PlanName)
	}
	if c.PlanInfo.PlanProduct != "--plan-product--" {
		t.Fatalf("Expected PlanProduct to be '--plan-product--', but got %q", c.PlanInfo.PlanProduct)
	}
	if c.PlanInfo.PlanPublisher != "--plan-publisher--" {
		t.Fatalf("Expected PlanPublisher to be '--plan-publisher--, but got %q", c.PlanInfo.PlanPublisher)
	}
}

func TestPlanInfoPromotionCode(t *testing.T) {
	config := map[string]interface{}{
		"capture_name_prefix":    "ignore",
		"capture_container_name": "ignore",
		"image_offer":            "ignore",
		"image_publisher":        "ignore",
		"image_sku":              "ignore",
		"location":               "ignore",
		"storage_account":        "ignore",
		"resource_group_name":    "ignore",
		"subscription_id":        "ignore",
		"os_type":                "linux",
		"communicator":           "none",
		"plan_info": map[string]string{
			"plan_name":           "--plan-name--",
			"plan_product":        "--plan-product--",
			"plan_publisher":      "--plan-publisher--",
			"plan_promotion_code": "--plan-promotion-code--",
		},
	}

	var c Config
	_, err := c.Prepare(config, getPackerConfiguration())
	if err != nil {
		t.Fatalf("expected config to accept plan_info configuration, but got %s", err)
	}

	if c.PlanInfo.PlanName != "--plan-name--" {
		t.Fatalf("Expected PlanName to be '--plan-name--', but got %q", c.PlanInfo.PlanName)
	}
	if c.PlanInfo.PlanProduct != "--plan-product--" {
		t.Fatalf("Expected PlanProduct to be '--plan-product--', but got %q", c.PlanInfo.PlanProduct)
	}
	if c.PlanInfo.PlanPublisher != "--plan-publisher--" {
		t.Fatalf("Expected PlanPublisher to be '--plan-publisher--, but got %q", c.PlanInfo.PlanPublisher)
	}
	if c.PlanInfo.PlanPromotionCode != "--plan-promotion-code--" {
		t.Fatalf("Expected PlanPublisher to be '--plan-promotion-code----, but got %q", c.PlanInfo.PlanPromotionCode)
	}
}

// plan_info defines 3 or 4 tags based on plan data.
// The user can define up to 15 tags.  If the combination of these two
// exceeds the max tag amount, the builder should reject the configuration.
func TestPlanInfoTooManyTagsErrors(t *testing.T) {
	exactMaxNumberOfTags := map[string]string{}
	for i := 0; i < 15; i++ {
		exactMaxNumberOfTags[fmt.Sprintf("tag%.2d", i)] = "ignored"
	}

	config := map[string]interface{}{
		"capture_name_prefix":    "ignore",
		"capture_container_name": "ignore",
		"image_offer":            "ignore",
		"image_publisher":        "ignore",
		"image_sku":              "ignore",
		"location":               "ignore",
		"storage_account":        "ignore",
		"resource_group_name":    "ignore",
		"subscription_id":        "ignore",
		"os_type":                "linux",
		"communicator":           "none",
		"azure_tags":             exactMaxNumberOfTags,
		"plan_info": map[string]string{
			"plan_name":           "--plan-name--",
			"plan_product":        "--plan-product--",
			"plan_publisher":      "--plan-publisher--",
			"plan_promotion_code": "--plan-promotion-code--",
		},
	}

	var c Config
	_, err := c.Prepare(config, getPackerConfiguration())
	if err == nil {
		t.Fatal("expected config to reject configuration due to excess tags")
	}
}

// The Azure builder creates temporary resources, but the user has some control over
// these values. This test asserts those values are controllable by the user.
func TestConfigShouldAllowTempNameOverrides(t *testing.T) {
	config := map[string]interface{}{
		"image_offer":                       "ignore",
		"image_publisher":                   "ignore",
		"image_sku":                         "ignore",
		"location":                          "ignore",
		"subscription_id":                   "ignore",
		"communicator":                      "none",
		"os_type":                           "linux",
		"managed_image_name":                "ignore",
		"managed_image_resource_group_name": "ignore",
		"temp_resource_group_name":          "myTempResourceGroupName",
		"temp_compute_name":                 "myTempComputeName",
	}

	var c Config
	_, err := c.Prepare(config, getPackerConfiguration())
	if err != nil {
		t.Errorf("newConfig failed with %q", err)
	}

	if c.TempResourceGroupName != "myTempResourceGroupName" {
		t.Errorf("expected TempResourceGroupName to be %q, but got %q", "myTempResourceGroupName", c.TempResourceGroupName)
	}
	if c.tmpResourceGroupName != "myTempResourceGroupName" {
		t.Errorf("expected tmpResourceGroupName to be %q, but got %q", "myTempResourceGroupName", c.tmpResourceGroupName)
	}

	if c.TempComputeName != "myTempComputeName" {
		t.Errorf("expected TempComputeName to be %q, but got %q", "myTempComputeName", c.TempComputeName)
	}
	if c.tmpComputeName != "myTempComputeName" {
		t.Errorf("expected tmpComputeName to be %q, but got %q", "myTempComputeName", c.tmpResourceGroupName)
	}
}

func TestConfigShouldAllowAsyncResourceGroupOverride(t *testing.T) {
	config := map[string]interface{}{
		"image_offer":                       "ignore",
		"image_publisher":                   "ignore",
		"image_sku":                         "ignore",
		"location":                          "ignore",
		"subscription_id":                   "ignore",
		"communicator":                      "none",
		"os_type":                           "linux",
		"managed_image_name":                "ignore",
		"managed_image_resource_group_name": "ignore",
		"async_resourcegroup_delete":        "true",
	}

	var c Config
	_, err := c.Prepare(config, getPackerConfiguration())
	if err != nil {
		t.Errorf("newConfig failed with %q", err)
	}

	if c.AsyncResourceGroupDelete != true {
		t.Errorf("expected async_resourcegroup_delete to be %q, but got %t", "async_resourcegroup_delete", c.AsyncResourceGroupDelete)
	}
}
func TestConfigShouldAllowAsyncResourceGroupOverrideNoValue(t *testing.T) {
	config := map[string]interface{}{
		"image_offer":                       "ignore",
		"image_publisher":                   "ignore",
		"image_sku":                         "ignore",
		"location":                          "ignore",
		"subscription_id":                   "ignore",
		"communicator":                      "none",
		"os_type":                           "linux",
		"managed_image_name":                "ignore",
		"managed_image_resource_group_name": "ignore",
	}

	var c Config
	_, err := c.Prepare(config, getPackerConfiguration())
	if err != nil {
		t.Errorf("newConfig failed with %q", err)
	}

	if c.AsyncResourceGroupDelete != false {
		t.Errorf("expected async_resourcegroup_delete to be %q, but got %t", "async_resourcegroup_delete", c.AsyncResourceGroupDelete)
	}
}
func TestConfigShouldAllowAsyncResourceGroupOverrideBadValue(t *testing.T) {
	config := map[string]interface{}{
		"image_offer":                       "ignore",
		"image_publisher":                   "ignore",
		"image_sku":                         "ignore",
		"location":                          "ignore",
		"subscription_id":                   "ignore",
		"communicator":                      "none",
		"os_type":                           "linux",
		"managed_image_name":                "ignore",
		"managed_image_resource_group_name": "ignore",
		"async_resourcegroup_delete":        "asdasda",
	}

	var c Config
	_, err := c.Prepare(config, getPackerConfiguration())
	if err != nil {
		t.Log("newConfig failed which is expected ", err)
	}

}
func TestConfigShouldAllowSharedImageGalleryOptions(t *testing.T) {
	config := map[string]interface{}{
		"location":                          "ignore",
		"subscription_id":                   "ignore",
		"os_type":                           "linux",
		"managed_image_name":                "ignore",
		"managed_image_resource_group_name": "ignore",
		"shared_image_gallery": map[string]string{
			"subscription":   "ignore",
			"resource_group": "ignore",
			"gallery_name":   "ignore",
			"image_name":     "ignore",
			"image_version":  "ignore",
		},
	}

	var c Config
	_, err := c.Prepare(config, getPackerConfiguration())
	if err != nil {
		t.Errorf("expected config to accept Shared Image Gallery options - but failed with %q", err)
	}

}

func TestSharedImageGalleryWithSkipImageCreateOptions(t *testing.T) {
	config := map[string]interface{}{
		"location":                          "ignore",
		"subscription_id":                   "ignore",
		"os_type":                           "linux",
		"managed_image_name":                "ignore",
		"managed_image_resource_group_name": "ignore",
		"skip_create_image":                 true,
		"shared_image_gallery": map[string]string{
			"subscription":   "ignore",
			"resource_group": "ignore",
			"gallery_name":   "ignore",
			"image_name":     "ignore",
			"image_version":  "ignore",
		},
	}

	var c Config
	_, err := c.Prepare(config, getPackerConfiguration())
	if err != nil {
		t.Errorf("expected config to accept Shared Image Gallery with skip create options - but failed with %q", err)
	}

}

func TestConfigShouldAllowCommunityGalleryOptions(t *testing.T) {
	config := map[string]interface{}{
		"location":                          "ignore",
		"subscription_id":                   "ignore",
		"os_type":                           "linux",
		"managed_image_name":                "ignore",
		"managed_image_resource_group_name": "ignore",
		"async_resourcegroup_delete":        "true",
		"shared_image_gallery": map[string]string{
			"community_gallery_image_id": "/CommunityGalleries/cg/Images/img",
		},
	}

	var c Config
	_, err := c.Prepare(config, getPackerConfiguration())
	if err != nil {
		t.Errorf("community gallery might not be accepted - failed with %q", err)
	}

}

func TestConfigShouldAllowDirectSharedGalleryOptions(t *testing.T) {
	config := map[string]interface{}{
		"location":                          "ignore",
		"subscription_id":                   "ignore",
		"os_type":                           "linux",
		"managed_image_name":                "ignore",
		"managed_image_resource_group_name": "ignore",
		"async_resourcegroup_delete":        "true",
		"shared_image_gallery": map[string]string{
			"direct_shared_gallery_image_id": "/SharedGalleries/cg/Images/img",
		},
	}

	var c Config
	_, err := c.Prepare(config, getPackerConfiguration())
	if err != nil {
		t.Errorf("direct shared gallery might not be accepted - failed with %q", err)
	}

}

func TestConfigShouldNotAllowBothDirectSharedGalleryAndCommunityGalleryOptions(t *testing.T) {
	config := map[string]interface{}{
		"location":                          "ignore",
		"subscription_id":                   "ignore",
		"os_type":                           "linux",
		"managed_image_name":                "ignore",
		"managed_image_resource_group_name": "ignore",
		"async_resourcegroup_delete":        "true",
		"shared_image_gallery": map[string]string{
			"direct_shared_gallery_image_id": "/SharedGalleries/cg/Images/img",
			"community_gallery_image_id":     "/CommunityGalleries/cg/Images/img",
		},
	}

	var c Config
	_, err := c.Prepare(config, getPackerConfiguration())
	if err == nil {
		t.Errorf("Provided both direct shared and community gallery as inputs and did not get error.")
	}

}

func TestConfigShouldNotAllowBothCommunityAndSharedImageGalleryOptions(t *testing.T) {
	config := map[string]interface{}{
		"location":                          "ignore",
		"subscription_id":                   "ignore",
		"os_type":                           "linux",
		"managed_image_name":                "ignore",
		"managed_image_resource_group_name": "ignore",
		"shared_image_gallery": map[string]string{
			"subscription":               "ignore",
			"resource_group":             "ignore",
			"gallery_name":               "ignore",
			"image_name":                 "ignore",
			"image_version":              "ignore",
			"community_gallery_image_id": "/CommunityGalleries/cg/Images/img",
		},
	}

	var c Config
	_, err := c.Prepare(config, getPackerConfiguration())
	if err == nil {
		t.Errorf("Provided both normal private gallery and community gallery as inputs and did not get error.")
	}

}

func TestConfigShouldRejectSharedImageGalleryInvalidStorageAccountType(t *testing.T) {
	config := map[string]interface{}{
		"location":        "ignore",
		"subscription_id": "ignore",
		"os_type":         "linux",
		"shared_image_gallery": map[string]string{
			"subscription":         "ignore",
			"resource_group":       "ignore",
			"gallery_name":         "ignore",
			"image_name":           "ignore",
			"image_version":        "ignore",
			"storage_account_type": "--invalid--",
		},
	}

	var c Config
	_, err := c.Prepare(config, getPackerConfiguration())
	if err != nil {
		t.Log("config Shared Image Gallery with unsupported storage account type failed which is expected", err)
	}

}

func TestConfigShouldRejectSharedImageGalleryWithVhdTarget(t *testing.T) {
	config := map[string]interface{}{
		"location":        "ignore",
		"subscription_id": "ignore",
		"os_type":         "linux",
		"shared_image_gallery": map[string]string{
			"subscription":   "ignore",
			"resource_group": "ignore",
			"gallery_name":   "ignore",
			"image_name":     "ignore",
			"image_version":  "ignore",
		},
		"resource_group_name":    "ignore",
		"storage_account":        "ignore",
		"capture_container_name": "ignore",
		"capture_name_prefix":    "ignore",
	}

	var c Config
	_, err := c.Prepare(config, getPackerConfiguration())
	if err != nil {
		t.Log("expected an error if Shared Image Gallery source is used with VHD target", err)
	}
}

func Test_GivenZoneNotSupportingResiliency_ConfigValidate_ShouldWarn(t *testing.T) {
	builderValues := getArmBuilderConfiguration()
	builderValues["managed_image_zone_resilient"] = "true"
	builderValues["location"] = "ukwest"

	var c Config
	_, err := c.Prepare(builderValues, getPackerConfiguration())
	if err != nil {
		t.Errorf("newConfig failed with %q", err)
	}

	var m = ""
	c.validateLocationZoneResiliency(func(s string) { m = s })

	if m != "WARNING: Zone resiliency may not be supported in ukwest, checkout the docs at https://docs.microsoft.com/en-us/azure/availability-zones/" {
		t.Errorf("warning message not as expected: %s", m)
	}
}

func Test_GivenZoneSupportingResiliency_ConfigValidate_ShouldNotWarn(t *testing.T) {
	builderValues := getArmBuilderConfiguration()
	builderValues["managed_image_zone_resilient"] = "true"
	builderValues["location"] = "westeurope"

	var c Config
	_, err := c.Prepare(builderValues, getPackerConfiguration())
	if err != nil {
		t.Errorf("newConfig failed with %q", err)
	}

	var m = ""
	c.validateLocationZoneResiliency(func(s string) { m = s })

	if m != "" {
		t.Errorf("warning message not as expected: %s", m)
	}
}

func TestConfig_PrepareProvidedWinRMPassword(t *testing.T) {
	config := getArmBuilderConfiguration()
	config["communicator"] = "winrm"

	var c Config
	tc := []struct {
		name       string
		password   string
		shouldFail bool
	}{
		{
			name:       "password should be longer than 8 characters",
			password:   "packer",
			shouldFail: true,
		},
		{
			name:       "password should be shorter than 123 characters",
			password:   "1Aaaaaaaaaaaaaaaaaaaaaaaaaaaaaaaaaaaaaaaaaaaaaaaaaaaaaaaaaaaaaaaaaaaaaaaaaaaaaaaaaaaaaaaaaaaaaaaaaaaaaaaaaaaaaaaaaaaaaaaaaaaa",
			shouldFail: true,
		},
		{
			name:       "password should have valid size but only lower and upper case letters",
			password:   "AAAbbbCCC",
			shouldFail: true,
		},
		{
			name:       "password should have valid size but only digits and upper case letters",
			password:   "AAA12345",
			shouldFail: true,
		},
		{
			name:       "password should have valid size, digits, upper and lower case letters",
			password:   "AAA12345bbb",
			shouldFail: false,
		},
		{
			name:       "password should have valid size, digits, special characters and lower case letters",
			password:   "//12345bbb",
			shouldFail: false,
		},
	}

	for _, tt := range tc {
		t.Run(tt.name, func(t *testing.T) {
			config["winrm_password"] = tt.password
			_, err := c.Prepare(config)
			fail := err != nil
			if tt.shouldFail != fail {
				t.Fatalf("bad: %s. Expected fail is: %t but it was %t", tt.name, tt.shouldFail, fail)
			}
		})
	}
}

func getArmBuilderConfiguration() map[string]interface{} {
	m := make(map[string]interface{})
	for _, v := range requiredConfigValues {
		m[v] = "ignored00"
	}

	m["communicator"] = "none"
	m["os_type"] = constants.Target_Linux
	return m
}

func getArmBuilderConfigurationWithWindows() map[string]string {
	m := make(map[string]string)
	for _, v := range requiredConfigValues {
		m[v] = "ignored00"
	}

	m["object_id"] = "ignored00"
	m["tenant_id"] = "ignored00"
	m["subscription_id"] = "ignored00"
	m["use_interactive_auth"] = "true"
	m["winrm_username"] = "ignored00"
	m["communicator"] = "winrm"
	m["os_type"] = constants.Target_Windows
	return m
}

func getPackerConfiguration() interface{} {
	config := map[string]interface{}{
		"packer_build_name":    "azure-arm-vm",
		"packer_builder_type":  "azure-arm-vm",
		"packer_debug":         "false",
		"packer_force":         "false",
		"packer_template_path": "/home/jenkins/azure-arm-vm/template.json",
	}

	return config
}

func getPackerCommunicatorConfiguration() map[string]string {
	config := map[string]string{
		"ssh_timeout":   "1h",
		"winrm_timeout": "2h",
	}

	return config
}

func getPackerSSHPasswordCommunicatorConfiguration() map[string]string {
	config := map[string]string{
		"ssh_password": "superS3cret",
	}

	return config
}

func TestConfigShouldRejectMalformedUserAssignedManagedIdentities(t *testing.T) {
	config := map[string]interface{}{
		"capture_name_prefix":    "ignore",
		"capture_container_name": "ignore",
		"image_offer":            "ignore",
		"image_publisher":        "ignore",
		"image_sku":              "ignore",
		"location":               "ignore",
		"storage_account":        "ignore",
		"resource_group_name":    "ignore",
		"subscription_id":        "ignore",
		"communicator":           "none",
		// Does not matter for this test case, just pick one.
		"os_type": constants.Target_Linux,
	}

	config["user_assigned_managed_identities"] = []string{"/subscriptions/00000000-0000-0000-0000-000000000000/resourceGroups/rg1/providers/Microsoft.ManagedIdentity/userAssignedIdentities/id"}
	var c Config
	if _, err := c.Prepare(config, getPackerConfiguration()); err != nil {
		t.Error("Expected test to pass, but it failed with the well-formed user_assigned_managed_identities.")
	}

	malformedUserAssignedManagedIdentityResourceIds := []string{
		"not_a_resource_id",
		"/subscriptions/00000000-0000-0000-0000-000000000000/resourceGroups/rg1/providers/Microsoft.ManagedIdentity/userAssignedIdentities/",
		"/subscriptions/00000000-0000-0000-0000-000000000000/resourceGroups/rg1/providers/Microsoft.Compute/images/im",
		"/subscriptions/00000000-0000-0000-0000-000000000000/resourceGroups/rg1/providers/Microsoft.ManagedIdentity/userAssignedIdentitie/id",
	}

	for _, x := range malformedUserAssignedManagedIdentityResourceIds {
		config["user_assigned_managed_identities"] = x
		var c Config
		if _, err := c.Prepare(config, getPackerConfiguration()); err == nil {
			t.Errorf("Expected test to fail, but it succeeded with the malformed user_assigned_managed_identities set to %q.", x)
		}
	}
}

func TestConfigShouldRejectUserDataAndUserDataFile(t *testing.T) {
	tmpfile, err := ioutil.TempFile("", "userdata")
	if err != nil {
		t.Fatalf("failed creating tempfile: %s", err)
	}
	config := map[string]interface{}{
		"capture_container_name": "ignore",
		"capture_name_prefix":    "ignore",
		"image_publisher":        "ignore",
		"image_offer":            "ignore",
		"image_sku":              "ignore",
		"location":               "ignore",
		"storage_account":        "ignore",
		"resource_group_name":    "ignore",
		"subscription_id":        "ignore",
		"os_type":                constants.Target_Linux,
		"communicator":           "none",
		// custom may define one or the other, but not both
		"user_data":      "user_data",
		"user_data_file": tmpfile.Name(),
	}

	var c Config
	_, err = c.Prepare(config, getPackerConfiguration())

	defer os.Remove(tmpfile.Name())
	if err == nil {
		t.Fatal("expected config to reject the use of both user_data and user_data_file")
	}
}

func TestConfigShouldRejectCustomDataAndCustomDataFile(t *testing.T) {
	tmpfile, err := ioutil.TempFile("", "customdata")
	if err != nil {
		t.Fatalf("failed creating tempfile: %s", err)
	}
	config := map[string]interface{}{
		"capture_container_name": "ignore",
		"capture_name_prefix":    "ignore",
		"image_publisher":        "ignore",
		"image_offer":            "ignore",
		"image_sku":              "ignore",
		"location":               "ignore",
		"storage_account":        "ignore",
		"resource_group_name":    "ignore",
		"subscription_id":        "ignore",
		"os_type":                constants.Target_Linux,
		"communicator":           "none",
		// custom may define one or the other, but not both
		"custom_data":      "custom_data",
		"custom_data_file": tmpfile.Name(),
	}

	var c Config
	_, err = c.Prepare(config, getPackerConfiguration())

	defer os.Remove(tmpfile.Name())
	if err == nil {
		t.Fatal("expected config to reject the use of both custom_data and custom_data_file")
	}
}

func TestConfigShouldRejectInvalidCustomResourceBuildPrefix(t *testing.T) {
	config := map[string]interface{}{
		"location":               "ignore",
		"subscription_id":        "ignore",
		"image_offer":            "ignore",
		"image_publisher":        "ignore",
		"image_sku":              "ignore",
		"os_type":                "linux",
		"resource_group_name":    "ignore",
		"storage_account":        "ignore",
		"capture_container_name": "ignore",
		"capture_name_prefix":    "ignore",
	}

	badResourcePrefixes := []string{"pkr_123456", "pkr-1234567", "-pkr123", "pkr.123"}
	for _, resourcePrefix := range badResourcePrefixes {
		config["custom_resource_build_prefix"] = resourcePrefix
		var c Config
		_, err := c.Prepare(config, getPackerConfiguration())
		if err == nil {
			t.Fatalf("expected config to reject %s as custom_resource_build_prefix", resourcePrefix)
		}
	}
}

func TestConfigShouldAcceptValidCustomResourceBuildPrefix(t *testing.T) {
	config := map[string]interface{}{
		"location":               "ignore",
		"subscription_id":        "ignore",
		"image_offer":            "ignore",
		"image_publisher":        "ignore",
		"image_sku":              "ignore",
		"os_type":                "linux",
		"resource_group_name":    "ignore",
		"storage_account":        "ignore",
		"capture_container_name": "ignore",
		"capture_name_prefix":    "ignore",
	}

	goodResourcePrefixes := []string{"pkr-123456", "pkr-12345-", "pkr123"}
	for _, resourcePrefix := range goodResourcePrefixes {
		config["custom_resource_build_prefix"] = resourcePrefix
		var c Config
		_, err := c.Prepare(config, getPackerConfiguration())
		if err != nil {
			t.Fatalf("expected config to accept %s as custom_resource_build_prefix but got error: %s", resourcePrefix, err)
		}
	}
}

<<<<<<< HEAD
func TestConfigShouldNormalizeLicenseTypeCase(t *testing.T) {
	config := map[string]string{
		"capture_name_prefix":    "ignore",
		"capture_container_name": "ignore",
		"location":               "ignore",
		"image_url":              "ignore",
		"storage_account":        "ignore",
		"resource_group_name":    "ignore",
		"subscription_id":        "ignore",
		"communicator":           "none",
	}

	test_inputs := map[string]map[string][]string{
		constants.Target_Linux: {
			constants.License_RHEL: {"rhel_byos", "rHEL_byos"},
			constants.License_SUSE: {"sles_byos", "sLes_BYoS"},
		},
		constants.Target_Windows: {
			constants.License_Windows_Client: {"windows_client", "WINdOWS_CLIenT"},
			constants.License_Windows_Server: {"windows_server", "WINdOWS_SErVER"},
		},
	}

	for os_type, license_types := range test_inputs {
		for expected, v := range license_types {
			for _, license_type := range v {
				config["license_type"] = license_type
				config["os_type"] = os_type
				var c Config
				_, err := c.Prepare(config, getPackerConfiguration())
				if err != nil {
					t.Fatalf("Expected config to accept the value %q, but it did not", license_type)
				}

				if c.LicenseType != expected {
					t.Fatalf("Expected config to normalize the value %q to %q, but it did not", license_type, expected)
				}
			}
		}
	}
}

func TestConfigShouldValidateLicenseType(t *testing.T) {
	config := map[string]string{
		"capture_name_prefix":    "ignore",
		"capture_container_name": "ignore",
		"location":               "ignore",
		"image_url":              "ignore",
		"storage_account":        "ignore",
		"resource_group_name":    "ignore",
		"subscription_id":        "ignore",
		"communicator":           "none",
	}

	good_inputs := map[string]map[string][]string{
		constants.Target_Linux: {
			constants.License_RHEL: {"rhel_byos", "rHEL_byos"},
			constants.License_SUSE: {"sles_byos", "sLes_BYoS"},
		},
		constants.Target_Windows: {
			constants.License_Windows_Client: {"windows_client", "WINdOWS_CLIenT"},
			constants.License_Windows_Server: {"windows_server", "WINdOWS_SErVER"},
		},
	}

	for os_type, license_types := range good_inputs {
		for _, v := range license_types {
			for _, license_type := range v {
				config["license_type"] = license_type
				config["os_type"] = os_type
				var c Config
				_, err := c.Prepare(config, getPackerConfiguration())
				if err != nil {
					t.Fatalf("Expected config to accept the value %q, but it did not", license_type)
				}
			}
		}
	}

	bad_inputs := map[string]map[string][]string{
		constants.Target_Linux: {
			constants.License_RHEL: {"windows_client", "windows"},
			constants.License_SUSE: {"WINdOWS_CLIenT", "server"},
		},
		constants.Target_Windows: {
			constants.License_Windows_Client: {"sles_byos", "rHEL"},
			constants.License_Windows_Server: {"rhel_byos", "sLes"},
		},
	}

	for os_type, license_types := range bad_inputs {
		for _, v := range license_types {
			for _, license_type := range v {
				config["license_type"] = license_type
				config["os_type"] = os_type
				var c Config
				_, err := c.Prepare(config, getPackerConfiguration())
				if err == nil {
					t.Fatalf("Expected config to not accept the value %q for os_type %q, but it did", license_type, os_type)
				}
			}
		}
=======
func TestConfigSpot(t *testing.T) {
	config := map[string]interface{}{
		"capture_container_name": "ignore",
		"capture_name_prefix":    "ignore",
		"image_publisher":        "ignore",
		"image_offer":            "ignore",
		"image_sku":              "ignore",
		"location":               "ignore",
		"storage_account":        "ignore",
		"resource_group_name":    "ignore",
		"subscription_id":        "ignore",
		"os_type":                constants.Target_Linux,
		"communicator":           "none",
		"spot": map[string]interface{}{
			"eviction_policy": "Deallocate",
		},
	}
	var c Config
	_, err := c.Prepare(config, getPackerConfiguration())
	if err != nil {
		t.Fatal("expected config to accept spot settings", err)
	}
}

func TestConfigSpotInvalidEvictionPolicy(t *testing.T) {
	config := map[string]interface{}{
		"capture_container_name": "ignore",
		"capture_name_prefix":    "ignore",
		"image_publisher":        "ignore",
		"image_offer":            "ignore",
		"image_sku":              "ignore",
		"location":               "ignore",
		"storage_account":        "ignore",
		"resource_group_name":    "ignore",
		"subscription_id":        "ignore",
		"os_type":                constants.Target_Linux,
		"communicator":           "none",
		"spot": map[string]interface{}{
			"eviction_policy": "test",
		},
	}
	var c Config
	_, err := c.Prepare(config, getPackerConfiguration())
	if err == nil {
		t.Fatal("expected config to not accept spot settings", err)
	}
}

func TestConfigSpotEmptyEvictionPolicy(t *testing.T) {
	config := map[string]interface{}{
		"capture_container_name": "ignore",
		"capture_name_prefix":    "ignore",
		"image_publisher":        "ignore",
		"image_offer":            "ignore",
		"image_sku":              "ignore",
		"location":               "ignore",
		"storage_account":        "ignore",
		"resource_group_name":    "ignore",
		"subscription_id":        "ignore",
		"os_type":                constants.Target_Linux,
		"communicator":           "none",
		"spot":                   map[string]interface{}{},
	}
	var c Config
	_, err := c.Prepare(config, getPackerConfiguration())
	if err != nil {
		t.Fatal("expected config to accept spot settings", err)
	}
}

func TestConfigSpotEmptyEvictionPolicyMaxPriceSet(t *testing.T) {
	config := map[string]interface{}{
		"capture_container_name": "ignore",
		"capture_name_prefix":    "ignore",
		"image_publisher":        "ignore",
		"image_offer":            "ignore",
		"image_sku":              "ignore",
		"location":               "ignore",
		"storage_account":        "ignore",
		"resource_group_name":    "ignore",
		"subscription_id":        "ignore",
		"os_type":                constants.Target_Linux,
		"communicator":           "none",
		"spot": map[string]interface{}{
			"max_price": 100,
		},
	}
	var c Config
	_, err := c.Prepare(config, getPackerConfiguration())
	if err == nil {
		t.Fatal("expected config to not accept spot settings", err)
>>>>>>> 7bd0fb4f
	}
}<|MERGE_RESOLUTION|>--- conflicted
+++ resolved
@@ -2440,7 +2440,7 @@
 	}
 }
 
-<<<<<<< HEAD
+
 func TestConfigShouldNormalizeLicenseTypeCase(t *testing.T) {
 	config := map[string]string{
 		"capture_name_prefix":    "ignore",
@@ -2543,7 +2543,9 @@
 				}
 			}
 		}
-=======
+  }
+}
+
 func TestConfigSpot(t *testing.T) {
 	config := map[string]interface{}{
 		"capture_container_name": "ignore",
@@ -2635,6 +2637,5 @@
 	_, err := c.Prepare(config, getPackerConfiguration())
 	if err == nil {
 		t.Fatal("expected config to not accept spot settings", err)
->>>>>>> 7bd0fb4f
 	}
 }